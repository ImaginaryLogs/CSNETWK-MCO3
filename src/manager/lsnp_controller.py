--- conflicted
+++ resolved
@@ -14,10 +14,7 @@
 from src.utils import *
 from src.network import *
 
-<<<<<<< HEAD
 import src.manager.state as state
-=======
->>>>>>> 3132d490
 
 logger = logging.Logger()
 
@@ -72,75 +69,6 @@
         return assembled
 
 class LSNPController:
-<<<<<<< HEAD
-	def __init__(self, user_id: str, display_name: str, port: int = LSNP_PORT, verbose: bool = True):
-		self.user_id = user_id
-		self.display_name = display_name
-		self.port = port
-		self.verbose = verbose
-		self.ip = self._get_own_ip()
-		self.full_user_id = f"{self.user_id}@{self.ip}"
-		self.peer_map: Dict[str, Peer] = {}
-		self.inbox: List[str] = []
-		self.following: set[str] = set()
-		self.followers: set[str] = set()
-		self.post_likes: set[str] = set()
-		self.ack_events: Dict[str, threading.Event] = {}
-
-		self.socket = socket.socket(socket.AF_INET, socket.SOCK_DGRAM)
-		self.socket.setsockopt(socket.SOL_SOCKET, socket.SO_BROADCAST, 1) # Enables broadcasting
-		self.socket.bind(("", self.port))
-
-		self.zeroconf = Zeroconf()
-		self._register_mdns()
-		self._start_threads()
-
-		self.ip_tracker = IPAddressTracker()
-
-		if self.verbose:
-			lsnp_logger.info(f"[INIT] Peer initialized: {self.full_user_id}")
-
-	def _get_own_ip(self):
-		s = socket.socket(socket.AF_INET, socket.SOCK_DGRAM)
-		try:
-			s.connect(("8.8.8.8", 80))
-			return s.getsockname()[0]
-		except:
-			return "127.0.0.1"
-		finally:
-			s.close()
-
-	def _register_mdns(self):
-		info = ServiceInfo(
-			MDNS_SERVICE_TYPE,
-			f"{self.user_id}_at_{self.ip.replace('.', '_')}.{MDNS_SERVICE_TYPE}",
-			addresses=[socket.inet_aton(self.ip)],
-			port=self.port,
-			properties={
-				"user_id": self.user_id,
-				"display_name": self.display_name
-			}
-		)
-		self.zeroconf.register_service(info)
-		if self.verbose:
-			lsnp_logger_v.info(f"[mDNS] Registered: {info.name}")
-
-	def _start_threads(self):
-		threading.Thread(target=self._listen, daemon=True).start()
-		listener = PeerListener(self.peer_map, self._on_peer_discovered)
-		ServiceBrowser(self.zeroconf, MDNS_SERVICE_TYPE, listener)
-		threading.Thread(target=self._periodic_profile_broadcast, daemon=True).start()
-		if self.verbose:
-			lsnp_logger_v.info("[mDNS] Discovery started")
-
-	def _listen(self):
-		while True:
-			try:
-				data: bytes
-				addr: Tuple[str, int]
-				data, addr = self.socket.recvfrom(BUFFER_SIZE)
-				sender_ip, sender_port = addr
-=======
     def __init__(self, user_id: str, display_name: str, port: int = LSNP_PORT, verbose: bool = True):
         self.user_id = user_id
         self.display_name = display_name
@@ -234,7 +162,6 @@
                 addr: Tuple[str, int]
                 data, addr = self.socket.recvfrom(BUFFER_SIZE)
                 sender_ip, sender_port = addr
->>>>>>> 3132d490
     
                 self.ip_tracker.log_connection_attempt(sender_ip, sender_port, success=True)
                 raw = data.decode()
@@ -247,325 +174,6 @@
                     kv = parse_kv_message(raw)
                     self._handle_kv_message(kv, addr)
                     self.ip_tracker.log_message_flow(sender_ip, self.ip, kv.get("TYPE", "UNKNOWN"), data_size)
-     
-<<<<<<< HEAD
-				else:
-					# Fallback for any legacy JSON messages
-					msg = json.loads(raw)
-					self._handle_json_message(msg, addr)
-					self.ip_tracker.log_message_flow(sender_ip, self.ip, msg.get("type", "JSON"), data_size)
-			except Exception as e:
-				if self.verbose:
-					lsnp_logger_v.info(f"[ERROR] Malformed message from {addr}: {e}")
-
-	def _handle_kv_message(self, kv: dict, addr: Tuple[str, int]):
-		msg_type = kv.get("TYPE")
-		sender_ip, sender_port = addr
-
-		
-		if msg_type == "PROFILE":
-			from_id = kv.get("USER_ID", "")
-			display_name = kv.get("DISPLAY_NAME", "")
-			ip = addr[0]
-			port = addr[1]
-
-			self.ip_tracker.log_new_ip(sender_ip, from_id, "profile_message")
-
-			if from_id not in self.peer_map:
-				peer = Peer(from_id, display_name, ip, port)
-				self.peer_map[from_id] = peer
-				
-				if self.verbose:
-					lsnp_logger_v.info(f"[PROFILE] {display_name} ({from_id}) joined from {ip}")
-		
-		elif msg_type == "DM":
-			from_id = kv.get("FROM", "")
-			to_id = kv.get("TO", "")
-			token = kv.get("TOKEN", "")
-			
-			# Verify this message is for us
-			if to_id != self.full_user_id:
-				if self.verbose:
-					lsnp_logger_v.info(f"[DM IGNORED] Not for us: {to_id}")
-				return
-			
-			if not validate_token(token, "chat"):
-				if self.verbose:
-					lsnp_logger_v.info(f"[DM REJECTED] Invalid token from {from_id}")
-				return
-			
-			content = kv.get("CONTENT", "")
-			message_id = kv.get("MESSAGE_ID", "")
-			timestamp = kv.get("TIMESTAMP", "")
-			
-			# Get display name for prettier output
-			display_name = from_id.split('@')[0]  # Default to username part
-			
-			# Check if it's from ourselves
-			if from_id == self.full_user_id:
-				display_name = self.display_name
-			else:
-				# Look up in peer_map for other peers
-				for peer in self.peer_map.values():
-					if peer.user_id == from_id:
-						display_name = peer.display_name
-						break
-			
-			lsnp_logger.info(f"{display_name}: {content}")
-			self.inbox.append(f"[{timestamp}] {display_name}: {content}")
-			self._send_ack(message_id, addr)
-   
-		elif msg_type == "FOLLOW":
-			from_id = kv.get("FROM", "")
-			to_id = kv.get("TO", "")
-			token = kv.get("TOKEN", "")
-			message_id = kv.get("MESSAGE_ID", "")
-			display_name = from_id.split('@')[0] 
-	
-			# Validate
-			if to_id != self.full_user_id:
-				if self.verbose:
-						lsnp_logger_v.info(f"[FOLLOW IGNORED] Not for us: {to_id}")
-				return
-
-			if not validate_token(token, "follow"):
-					lsnp_logger.warning(f"[FOLLOW REJECTED] Invalid token from {from_id}")
-					return
-   
-			if from_id not in self.followers:
-					self.followers.add(from_id)
-			else:
-					if self.verbose:
-							lsnp_logger_v.info(f"[FOLLOW IGNORED] {from_id} already in followers")
-
-			# Determine display name
-			display_name = from_id.split('@')[0]
-			for peer in self.peer_map.values():
-					if peer.user_id == from_id:
-							display_name = peer.display_name
-							break
-
-			lsnp_logger.info(f" User {display_name} started following you.")
-			self._send_ack(message_id, addr)
-   
-		elif msg_type == "UNFOLLOW":
-			from_id = kv.get("FROM", "")
-			to_id = kv.get("TO", "")
-			token = kv.get("TOKEN", "")
-			message_id = kv.get("MESSAGE_ID", "")
-			display_name = from_id.split('@')[0]
-
-			if to_id != self.full_user_id:
-					lsnp_logger_v.info(f"[DEBUG] Received message type: {msg_type}")
-					if self.verbose:
-							lsnp_logger_v.info(f"[UNFOLLOW IGNORED] Not for us: {to_id}")
-					return
-
-			if not validate_token(token, "unfollow"):
-					lsnp_logger.warning(f"[UNFOLLOW REJECTED] Invalid token from {from_id}")
-					return
-   
-			if from_id in self.followers:
-						self.followers.remove(from_id)
-
-			display_name = from_id.split('@')[0]
-			for peer in self.peer_map.values():
-					if peer.user_id == from_id:
-							display_name = peer.display_name
-							break
-
-			lsnp_logger.info(f"User {display_name} unfollowed you.")
-			self._send_ack(message_id, addr)
-   
-		elif msg_type == "POST":
-			from_id = kv.get("USER_ID", "")
-			content = kv.get("CONTENT", "")
-			message_id = kv.get("MESSAGE_ID", "")
-			timestamp = kv.get("TIMESTAMP", "")
-
-			# Optional: validate token if needed
-			token = kv.get("TOKEN", "")
-			if not validate_token(token, "post"):
-					if self.verbose:
-							lsnp_logger_v.info(f"[POST REJECTED] Invalid token from {from_id}")
-					return
-   
-			try:
-					parts = token.split("|")
-					expiry = int(parts[1])  # expiry time = timestamp + ttl
-					timestamp = expiry - state.TTL
-			except Exception:
-					timestamp = "unknown"
-
-			# Log or store the post
-			display_name = from_id.split('@')[0]
-			lsnp_logger.info(f"[POST RECEIVED] {display_name} at {timestamp}: {content}")
-
-			# Send ACK back
-			self._send_ack(message_id, addr)
-   
-		elif msg_type == "LIKE":
-			from_id = kv.get("FROM", "")
-			to_id = kv.get("TO", "")
-			post_timestamp_id = kv.get("POST_TIMESTAMP", "")
-			token = kv.get("TOKEN", "")
-			timestamp = kv.get("TIMESTAMP", "")
-			action_type = kv.get("ACTION", "")
-
-			if to_id != self.full_user_id:
-					if self.verbose:
-							lsnp_logger_v.info(f"[{action_type} IGNORED] Not for us: {to_id}")
-					return
-
-			if not validate_token(token, msg_type.lower()):
-					lsnp_logger.warning(f"[{action_type} REJECTED] Invalid token from {from_id}")
-					return
-
-			display_name = from_id.split('@')[0]
-			if action_type == "LIKE":
-					lsnp_logger.info(f"[LIKE RECEIVED] {display_name} liked your post {post_timestamp_id}")
-			else:
-					lsnp_logger.info(f"[UNLIKE RECEIVED] {display_name} unliked your post {post_timestamp_id}")
-
-			self._send_ack(timestamp, addr)
-
-		elif msg_type == "ACK":
-			message_id = kv.get("MESSAGE_ID", "")
-			if message_id in self.ack_events:
-				self.ack_events[message_id].set()
-				if self.verbose:
-					lsnp_logger_v.info(f"[ACK] Received for message {message_id}")
-		
-		elif msg_type == "PING":
-			user_id = kv.get("USER_ID", "")
-			if self.verbose:
-				lsnp_logger_v.info(f"[PING] From {user_id}")
-
-	def _handle_json_message(self, msg: dict, addr):
-		# Legacy handler for any remaining JSON messages
-		msg_type = msg.get("type")
-		sender_id = msg.get("user_id")
-
-		if msg_type == "DM":
-			token = msg.get("token", "")
-			if not validate_token(token):
-				lsnp_logger.warning(f"[DM REJECTED] Invalid token from {sender_id}")
-				return
-			content = msg.get("content")
-			message_id = msg.get("message_id")
-			timestamp = msg.get("timestamp")
-			lsnp_logger_v.info(f"{sender_id}: {content}")
-			self.inbox.append(f"[{timestamp}] {sender_id}: {content}")
-			self._send_ack_json(sender_id, addr, message_id)
-
-		elif msg_type == "ACK":
-			message_id = msg.get("message_id")
-			if message_id in self.ack_events:
-				self.ack_events[message_id].set()
-
-	def _send_ack(self, message_id: str, addr):
-		ack_msg = make_ack_message(message_id)
-		self.socket.sendto(ack_msg.encode(), addr)
-		
-		if self.verbose:
-			lsnp_logger_v.info(f"[ACK SENT] For message {message_id} to {addr}")
-
-	def _send_ack_json(self, sender_id, addr, message_id):
-		# Legacy JSON ACK for compatibility
-		ack = {
-			"type": "ACK",
-			"user_id": self.user_id,
-			"message_id": message_id
-		}
-		self.socket.sendto(json.dumps(ack).encode(), addr)
-
-	def _on_peer_discovered(self, peer: Peer):
-		self.ip_tracker.log_new_ip(peer.ip, peer.user_id, "mdns_discovery")
-		
-  
-		if self.verbose:
-			lsnp_logger_v.info(f"[DISCOVERED] {peer.display_name} ({peer.user_id})")
-
-	def send_dm(self, recipient_id: str, content: str):
-		# Accept both formats: "user" or "user@ip"
-		if "@" not in recipient_id:
-			# Find the full user_id in peer_map
-			full_recipient_id = None
-			for user_id in self.peer_map:
-				if user_id.startswith(f"{recipient_id}@"):
-					full_recipient_id = user_id
-					break
-			if not full_recipient_id:
-				lsnp_logger.error(f"[ERROR] Unknown peer: {recipient_id}")
-				return
-			recipient_id = full_recipient_id
-
-		if recipient_id not in self.peer_map:
-			lsnp_logger.error(f"[ERROR] Unknown peer: {recipient_id}")
-			return
-
-		peer = self.peer_map[recipient_id]
-		message_id = str(uuid.uuid4())
-		token = generate_token(self.full_user_id, "chat")
-
-		msg = make_dm_message(
-			from_user_id=self.full_user_id,
-			to_user_id=recipient_id,
-			content=content,
-			message_id=message_id,
-			token=token
-		)
-
-		ack_event = threading.Event()
-		self.ack_events[message_id] = ack_event
-
-		for attempt in range(RETRY_COUNT):
-			self.socket.sendto(msg.encode(), (peer.ip, peer.port))
-			if self.verbose:
-				lsnp_logger_v.info(f"[DM SEND] Attempt {attempt + 1} to {recipient_id} at {peer.ip}")
-			
-			if ack_event.wait(RETRY_INTERVAL):
-				lsnp_logger.info(f"[DM SENT] to {peer.display_name} at {peer.ip}")
-				del self.ack_events[message_id]
-				return
-			
-			if self.verbose:
-				lsnp_logger_v.info(f"[RETRY] {attempt + 1} for {recipient_id} at {peer.ip}")
-
-		lsnp_logger.error(f"[FAILED] DM to {peer.display_name} at {peer.ip}")
-		del self.ack_events[message_id]
-    	
-	def broadcast_profile(self):	
-		msg = make_profile_message(self.display_name, self.user_id, self.ip)
-		broadcast_count = 0
-	
-		for peer in self.peer_map.values():
-			try:
-				self.socket.sendto(msg.encode(), (peer.ip, peer.port))
-				broadcast_count += 1
-				lsnp_logger.info(f"[BROADCAST] Sent to {peer.ip}:{peer.port}")
-			except Exception as e:
-				lsnp_logger.error("[BROADCAST] FAILED: To {peer.ip} - {e}")
-				
-		lsnp_logger.info(f"PROFILE BROADCAST: Sent to {broadcast_count} peers")
-	
-		if self.verbose:
-			lsnp_logger_v.info("[BROADCAST] Profile message sent.")
-
-
-	def _periodic_profile_broadcast(self):
-		while True:
-			time.sleep(LSNP_BROADCAST_PERIOD_SECONDS)  # 5 minutes
-			if self.peer_map:  # Only broadcast if we have peers
-				if self.verbose:
-					lsnp_logger_v.info("Periodic Broadcast - Starting scheduled profile broadcast.")
-				self.broadcast_profile()
-
-	def send_ping(self):
-		msg = make_ping_message(self.full_user_id)
-		# Broadcast ping
-		broadcast_addr = self.ip.rsplit('.', 1)[0] + '.255'
-=======
                 else:
                     # Fallback for any legacy JSON messages
                     msg = json.loads(raw)
@@ -1218,7 +826,6 @@
         msg = make_ping_message(self.full_user_id)
         # Broadcast ping
         broadcast_addr = self.ip.rsplit('.', 1)[0] + '.255'
->>>>>>> 3132d490
   
         try:
             self.socket.sendto(msg.encode(), (broadcast_addr, self.port))
@@ -1261,7 +868,6 @@
         if not stats['top_active_ips']:
             return
  
-<<<<<<< HEAD
 		lsnp_logger.info("Most active IPs:")
 		for ip, count in stats['top_active_ips']:
 				user = self.ip_tracker.ip_to_user.get(ip, "Unknown")
@@ -1535,7 +1141,23 @@
 			try:
 				cmd = lsnp_logger.input("", end="").strip()
 				if cmd == "help":
-					help_str = "\nCommands:\n  peers           - List discovered peers\n  dms             - Show inbox\n  dm <user> <msg> - Send direct message\n  post <content>  - Post for your followers\n  like <post_timestamp> <user_id> - Like a user's post\n  ttl <number>    - Set the TTL\n  follow <user>   - Follow a user\n  unfollow <user> - Unfollow a user\n  broadcast       - Send profile broadcast\n  ping            - Send ping\n  verbose         - Toggle verbose mode\n  ipstats         - Display IP statistics\n  quit            - Exit"
+					help_str = ("\nCommands:\n"
+                              "  peers              - List discovered peers\n"
+                              "  dms                - Show inbox\n"
+                              "  dm <user> <msg>    - Send direct message\n"
+                              "  follow <user>      - Follow a user\n"
+                              "  unfollow <user>    - Unfollow a user\n"
+                              "  sendfile <user> <filepath> [description] - Send a file\n"
+                              "  acceptfile <fileid> - Accept a pending file offer\n"
+                              "  rejectfile <fileid> - Reject a pending file offer\n"
+                              "  pendingfiles       - List pending file offers\n"
+                              "  transfers          - List active file transfers\n"
+                              "  broadcast          - Send profile broadcast\n"
+                              "  ping               - Send ping\n"
+                              "  verbose            - Toggle verbose mode\n"
+                              "  ipstats            - Show IP statistics\n"
+                              "  quit               - Exit")
+          lsnp_logger.info(help_str)
 					lsnp_logger.info(help_str)
 				elif cmd == "peers":
 					self.list_peers()
@@ -1584,17 +1206,43 @@
 						continue
 					_, user_id = parts
 					self.unfollow(user_id)
-				elif cmd == "broadcast":
-					self.broadcast_profile()
-				elif cmd == "ping":
-					self.send_ping()
-				elif cmd == "verbose":
-					self.verbose = not self.verbose
-					lsnp_logger.info(f"Verbose mode {'on' if self.verbose else 'off'}")
-				elif cmd == "ipstats":
-					self.show_ip_stats()
-				elif cmd == "quit":
-					break
+				elif cmd.startswith("sendfile "):
+              parts = cmd.split(" ", 3)
+              if len(parts) < 3:
+                  lsnp_logger.info("Usage: sendfile <user_id> <filepath> [description]")
+                  continue
+              _, recipient_id, filepath = parts[:3]
+              description = parts[3] if len(parts) > 3 else ""
+              self.send_file(recipient_id, filepath, description)
+          elif cmd.startswith("acceptfile "):
+              parts = cmd.split(" ", 1)
+              if len(parts) < 2:
+                  lsnp_logger.info("Usage: acceptfile <fileid>")
+                  continue
+              _, file_id = parts
+              self.accept_file(file_id)
+          elif cmd.startswith("rejectfile "):
+              parts = cmd.split(" ", 1)
+              if len(parts) < 2:
+                  lsnp_logger.info("Usage: rejectfile <fileid>")
+                  continue
+              _, file_id = parts
+              self.reject_file(file_id)
+          elif cmd == "pendingfiles":
+              self.list_pending_files()
+          elif cmd == "transfers":
+              self.list_active_transfers()
+          elif cmd == "broadcast":
+              self.broadcast_profile()
+          elif cmd == "ping":
+              self.send_ping()
+          elif cmd == "verbose":
+              self.verbose = not self.verbose
+              lsnp_logger.info(f"Verbose mode {'on' if self.verbose else 'off'}")
+          elif cmd == "ipstats":
+              self.show_ip_stats()
+          elif cmd == "quit":
+              break
 				else:
 					lsnp_logger.warning("Unknown command. Type 'help' for available commands.")
 			except KeyboardInterrupt:
@@ -1608,119 +1256,4 @@
 		stats = self.ip_tracker.get_ip_stats()
 		lsnp_logger.info(f"Session totals - IPs: {stats['total_known_ips']}, "
 									f"Connections: {stats['total_connection_attempts']}")	
-		lsnp_logger.critical("Peer terminated.")
-=======
-        lsnp_logger.info("Most active IPs:")
-        for ip, count in stats['top_active_ips']:
-                user = self.ip_tracker.ip_to_user.get(ip, "Unknown")
-                lsnp_logger.info(f"  {ip} ({user}): {count} connections")
-
-    def run(self):
-        lsnp_logger.info(f"LSNP Peer started as {self.full_user_id}")
-        lsnp_logger.info("Type 'help' for commands.")
-        cmd = ""
-        while True:
-            try:
-                cmd = lsnp_logger.input("", end="").strip()
-                if cmd == "help":
-                    help_str = ("\nCommands:\n"
-                              "  peers              - List discovered peers\n"
-                              "  dms                - Show inbox\n"
-                              "  dm <user> <msg>    - Send direct message\n"
-                              "  follow <user>      - Follow a user\n"
-                              "  unfollow <user>    - Unfollow a user\n"
-                              "  sendfile <user> <filepath> [description] - Send a file\n"
-                              "  acceptfile <fileid> - Accept a pending file offer\n"
-                              "  rejectfile <fileid> - Reject a pending file offer\n"
-                              "  pendingfiles       - List pending file offers\n"
-                              "  transfers          - List active file transfers\n"
-                              "  broadcast          - Send profile broadcast\n"
-                              "  ping               - Send ping\n"
-                              "  verbose            - Toggle verbose mode\n"
-                              "  ipstats            - Show IP statistics\n"
-                              "  quit               - Exit")
-                    lsnp_logger.info(help_str)
-                elif cmd == "peers":
-                    self.list_peers()
-                elif cmd == "dms":
-                    self.show_inbox()
-                elif cmd.startswith("dm "):
-                    parts = cmd.split(" ", 2)
-                    if len(parts) < 3:
-                        lsnp_logger.info("Usage: dm <user_id> <message>")
-                        continue
-                    _, recipient_id, message = parts
-                    self.send_dm(recipient_id, message)
-                elif cmd.startswith("follow "):
-                    parts = cmd.split(" ", 2)
-                    if len(parts) < 2:
-                        lsnp_logger.info("Usage: follow <user_id>")
-                        continue
-                    _, user_id = parts
-                    # self.fol4low(user_id)
-                elif cmd.startswith("unfollow "):
-                    parts = cmd.split(" ", 2)
-                    if len(parts) < 2:
-                        lsnp_logger.info("Usage: unfollow <user_id>")
-                        continue
-                    _, user_id = parts
-                    # self.unfollow(user_id)
-                elif cmd.startswith("post "):
-                    parts = cmd.split(" ", 2)
-                    if len(parts) < 2:
-                        lsnp_logger.info("Usage: post <message>")
-                        continue
-                    _, message = parts
-                    # self.send_post(message)
-                elif cmd.startswith("sendfile "):
-                    parts = cmd.split(" ", 3)
-                    if len(parts) < 3:
-                        lsnp_logger.info("Usage: sendfile <user_id> <filepath> [description]")
-                        continue
-                    _, recipient_id, filepath = parts[:3]
-                    description = parts[3] if len(parts) > 3 else ""
-                    self.send_file(recipient_id, filepath, description)
-                elif cmd.startswith("acceptfile "):
-                    parts = cmd.split(" ", 1)
-                    if len(parts) < 2:
-                        lsnp_logger.info("Usage: acceptfile <fileid>")
-                        continue
-                    _, file_id = parts
-                    self.accept_file(file_id)
-                elif cmd.startswith("rejectfile "):
-                    parts = cmd.split(" ", 1)
-                    if len(parts) < 2:
-                        lsnp_logger.info("Usage: rejectfile <fileid>")
-                        continue
-                    _, file_id = parts
-                    self.reject_file(file_id)
-                elif cmd == "pendingfiles":
-                    self.list_pending_files()
-                elif cmd == "transfers":
-                    self.list_active_transfers()
-                elif cmd == "broadcast":
-                    self.broadcast_profile()
-                elif cmd == "ping":
-                    self.send_ping()
-                elif cmd == "verbose":
-                    self.verbose = not self.verbose
-                    lsnp_logger.info(f"Verbose mode {'on' if self.verbose else 'off'}")
-                elif cmd == "ipstats":
-                    self.show_ip_stats()
-                elif cmd == "quit":
-                    break
-                else:
-                    lsnp_logger.warning("Unknown command. Type 'help' for available commands.")
-            except KeyboardInterrupt:
-                break
-            except Exception as e:
-                lsnp_logger.error(f"Error: {e}")
-
-        self.zeroconf.close()
-        if cmd != "quit": print("") # For better looks
-  
-        stats = self.ip_tracker.get_ip_stats()
-        lsnp_logger.info(f"Session totals - IPs: {stats['total_known_ips']}, "
-                              f"Connections: {stats['total_connection_attempts']}")	
-        lsnp_logger.critical("Peer terminated.")
->>>>>>> 3132d490
+		lsnp_logger.critical("Peer terminated.")